--- conflicted
+++ resolved
@@ -3,10 +3,7 @@
 import json
 from datetime import datetime
 from datetime import timedelta
-<<<<<<< HEAD
 import logging
-=======
->>>>>>> 1f9d6445
 from pathlib import Path
 from typing import Any
 from typing import Dict
@@ -30,7 +27,6 @@
         json.dump(container, outfile, ensure_ascii=False, indent=4)
 
 
-<<<<<<< HEAD
 def generate_date_ranges(start_date_str: str, total_days: int) -> List[Tuple[str, str]]:
     """Generate date ranges for TikTok API.
 
@@ -40,33 +36,18 @@
 
     Returns:
         List[str]: List of date ranges.
-=======
-def generate_date_ranges(start_date_str: str, total_days: int) -> List[tuple[str, str]]:
-    """Generate data ranges.
-
-    Parameters
-    ----------
-    start_date_str : _type_
-        Start date in string format.
-    total_days : _type_
-        How many days to generate.
-
-    Returns
-    -------
-    List[tuple[str, str]]
-        Date ranges.
->>>>>>> 1f9d6445
     """
     date_format = "%Y-%m-%d"
     start_date = datetime.strptime(start_date_str, date_format)
     end_date = start_date + timedelta(days=total_days)
 
-<<<<<<< HEAD
-    logging.info("Generating date ranges from %s to %s (%s days), with 30 days per range (max allowed by TikTok API)", # noqa
-                 start_date, end_date, total_days)
+    logging.info(
+        "Generating date ranges from %s to %s (%s days), with 30 days per range (max allowed by TikTok API)",  # noqa
+        start_date,
+        end_date,
+        total_days,
+    )
 
-=======
->>>>>>> 1f9d6445
     date_ranges = []
 
     while start_date < end_date:
@@ -84,15 +65,4 @@
 
         start_date = next_date + timedelta(days=1)
 
-<<<<<<< HEAD
-    return date_ranges
-=======
-    return date_ranges
-
-if __name__ == "__main__":
-
-    pass
-
-    a = generate_date_ranges("2021-01-01", 100)
-    b = 1
->>>>>>> 1f9d6445
+    return date_ranges