"""Collecting data from TikTok API."""
import logging
import os
from typing import Any
from typing import Dict
from typing import List
from typing import Tuple
from typing import Union

import requests
from dotenv import load_dotenv
from requests.models import Response
<<<<<<< HEAD
from tenacity import retry, stop_after_attempt, wait_fixed, before_log

from tiktok_dynamics.config import DATA_DIR
from tiktok_dynamics.utils import generate_date_ranges
from tiktok_dynamics.utils import save_json
=======
from tqdm import tqdm

from tiktok_dynamics.config import DATA_DIR
from tiktok_dynamics.utils import save_json, generate_date_ranges
>>>>>>> 1f9d6445


# Set up logging
logging.basicConfig(level=logging.INFO)
logger = logging.getLogger(__name__)

load_dotenv()


class TiktokClient:
    """TikTok API client."""

    def __init__(self) -> None:
        """Initialize TikTok API client."""
        self.access_token: Union[str, None] = None

    def _get_headers(self) -> Dict[str, str]:
        """Get headers for TikTok API."""
        access_token: Dict[str, str] = self.get_access_token()

        return {
            "Content-Type": "application/json",
            "Authorization": f"Bearer {access_token['access_token']}",
        }

    def get_access_token(self) -> Dict[str, str]:
        """Get access token from TikTok API.

        The access token is valid for 7200 seconds.

        Returns:
            Dict[str, str]: Access token and its expiration time.
        """
        headers = {
            "Content-Type": "application/x-www-form-urlencoded",
            "Cache-Control": "no-cache",
        }

        payload = {
            "client_key": os.environ["CLIENT_KEY"],
            "client_secret": os.environ["CLIENT_SECRET"],
            "grant_type": os.environ["GRANT_TYPE"],
        }

        response: Response = requests.post(
            "https://open.tiktokapis.com/v2/oauth/token/",
            headers=headers,
            data=payload,
            timeout=30,
        )

        # Check if the response is successful
        response.raise_for_status()

        return response.json()

<<<<<<< HEAD
    def query(self, query: Dict[Any, Any], url: str) -> Dict[str, str]:
        """Query TikTok API.

        Args:
            query (Dict[Any, Any]): Custom query. Follow the documentation from https://developers.tiktok.com/doc/research-api-specs-query-videos/ # noqa
            url (str): TikTok API url.

        Returns:
            Response: Response from TikTok API.
        """

        headers: Dict[str, str] = self._get_headers()

        response: Response = requests.post(
            url,
            headers=headers,
            json=query,
            timeout=30,
        )

        # Check if the response is successful
        response.raise_for_status()

        return response.json()
    
    def search(self, keywords: List[str], max_size: int = 1000) -> Dict[str, str]:

        headers: Dict[str, str] = self._get_headers()

        url: str = "https://open.tiktokapis.com/v2/research/video/query/?fields=id,region_code,like_count,username,video_description,music_id,comment_count,share_count,view_count,effect_ids,hashtag_names,playlist_id,voice_to_text"  # noqa

        date_ranges: List[tuple[str,str]] = generate_date_ranges("20230101", 100)

        query: Dict[str, Any] = {
            "query": {
                "and": [
                    {
                        "operation": "IN",
                        "field_name": "keyword",
                        "field_values": keywords,
                    },
                    {
                        "operation": "IN",
                        "field_name": "hashtag_name",
                        "field_values": keywords,
                    }
                ]
            },
            "max_count": 100,
        }


        data: List[Dict[str, str]] = list()

        for date_range in date_ranges:
            
            has_more_data: bool = True
            
            query["start_date"] = date_range[0]

            query["end_date"] = date_range[1]

            # Check if we have reached the max size
            if len(data) >= max_size:
                break

            # Keep querying until there is no more data
            while has_more_data:

                response: Dict[str, str] = self.fetch_data(url, query)

                data.extend(response["data"]["videos"])

                has_more_data = response["data"]["has_more"]

                query["cursor"] = response["data"]["cursor"]

                query["search_id"] = response["data"]["search_id"]

                # Check if we have reached the max size or there is no more data
                if not has_more_data or len(data) >= max_size:
                    del query["cursor"]
                    del query["search_id"]
                    break

        logging.info(f"Collected {len(data)} videos.")

        return data

    def get_user_info(
        self, username: str
    ) -> Dict[str, str]:
=======
    def get_user_info(self, username: str) -> Dict[str, str]:
>>>>>>> 1f9d6445
        """Get user info from TikTok API.

        Args:
            username (str): TikTok username.

        Returns:
            Dict[str, str]: User info.
        """
        headers: Dict[str, str] = self._get_headers()

        url: str = "https://open.tiktokapis.com/v2/research/user/info/?fields=display_name,bio_description,avatar_url,is_verified,follower_count,following_count,likes_count,video_count"  # noqa

        payload: Dict[str, str] = {
            "username": username,
        }

        response: Response = requests.post(
            url,
            headers=headers,
            json=payload,
            timeout=30,
        )

        # Check if the response is successful
        response.raise_for_status()

        data = response.json()["data"]

        data["videos"] = self._get_user_videos(username)

        return data

    def search_keyword(
<<<<<<< HEAD
        self, keywords: List[str], paginate: bool = False, start_date: str, total_days: int, collect_max: int = 100
=======
        self,
        keywords: List[str],
        paginate: bool = True,
        collect_max: int = 100,
        start_date: str = "2021-01-01",
        total_days: int = 100,
        region_code: str = "US",
        collect_comments: bool = False,
>>>>>>> 1f9d6445
    ) -> List[Dict[str, str]]:
        """Search keyword from TikTok API.

        Args:
            keywords (str): TikTok keyword.
            paginate (bool): Whether to paginate. Defaults to False.
            start_date (str): Start date in YYYYMMDD format.
            total_days (int): Total number of days to collect.
            collect_max (int): Max number of videos to collect. Defaults to 100.
            start_date (str): What should the start date be? Default: 2022-01-01
            total_days (int): How big of a window should we look for? Collect max has higher priority. Default: 100 days
            region_code (str): Which regions/countries? Separate by ','. Select 'ALL' for all countries. Default: US
            collect_comments (bool): Whether to collect comments. Defaults to False.

        Returns:
            List[Dict[str, str]]: Keyword info.
        """
        headers: Dict[str, str] = self._get_headers()

        url: str = "https://open.tiktokapis.com/v2/research/video/query/?fields=id,region_code,like_count,username,video_description,music_id,comment_count,share_count,view_count,effect_ids,hashtag_names,playlist_id,voice_to_text"  # noqa

<<<<<<< HEAD
        # dates: List[Tuple[str, str]] = generate_date_ranges(start_date, total_days)
=======
        date_ranges: List[tuple[str, str]] = generate_date_ranges(
            start_date, total_days
        )
>>>>>>> 1f9d6445

        query: Dict[str, Any] = {
            "query": {
                "and": [
                    {
                        "operation": "IN",
                        "field_name": "keyword",
                        "field_values": keywords,
                    },
                ]
            },
            "start_date": date_ranges[0][0],
            "end_date": date_ranges[0][1],
            "max_count": collect_max if collect_max <= 100 else 100,
        }

        if region_code != "ALL":
            query["query"]["and"].append(
                {
                    "operation": "IN",
                    "field_name": "region_code",
                    "field_values": region_code.split(","),
                }
            )

        response: Response = requests.post(
            url,
            headers=headers,
            json=query,
            timeout=30,
        )

        response.raise_for_status()

        date_ranges.pop(0)

        response_json: Dict[str, Any] = response.json()

        data: List[Dict[str, str]] = list()

        if paginate:
            # has_more: bool = True
            has_more = response_json["data"]["has_more"]

            while (has_more or len(date_ranges) > 0) and collect_max > len(data):
                query["cursor"] = response_json["data"]["cursor"]

                query["search_id"] = response_json["data"]["search_id"]

                data.extend(response_json["data"]["videos"])

                response: Response = requests.post(
                    url,
                    headers=headers,
                    json=query,
                    timeout=30,
                )

                response.raise_for_status()

                response_json = response.json()

                # Log start and end date
                logging.info(
                    f"Start date: {query['start_date']}, end date: {query['end_date']}"
                )
                logging.info(f"Collected {len(data)} videos.")

                has_more: bool = response_json["data"]["has_more"]

                if response_json["data"]["has_more"] is False and len(date_ranges) > 0:
                    query["start_date"] = date_ranges[0][0]
                    query["end_date"] = date_ranges[0][1]

                    date_ranges.pop(0)

                    has_more = True

        else:
            # Check if the response is successful
            response.raise_for_status()

<<<<<<< HEAD
            return response.json()
        
    @retry(stop=stop_after_attempt(3), wait=wait_fixed(2), before=before_log(logger, logging.INFO))
    def fetch_data(self, url: str, query: Dict[str, Any]) -> Dict[str, str]:
        """Query TikTok API.

        Args:
            url (str): TikTok API url.
            query (Dict[Any, Any]): Custom query. Follow the documentation from https://developers.tiktok.com/doc/research-api-specs-query-videos/ # noqa

        Returns:
            response (Dict[str, str]): Response from TikTok API.
        """

        headers: Dict[str, str] = self._get_headers()

        try:
            response: Response = requests.post(
                url,
                headers=headers,
                json=query,
                timeout=30,
            )
            response.raise_for_status()  # This will raise a HTTPError for bad responses (4xx and 5xx)
        except requests.RequestException as e:
            print(f"An error occurred: {e}")
            return None  # or however you want to handle failures
        else:
            return response.json()  # Assuming the response is JSON formatted
=======
            data = response.json()

        if collect_comments:
            for idx, video in tqdm(
                enumerate(data),
                desc="Collecting comments",
                total=len(data),
                smoothing=0.1,
            ):
                if video["comment_count"] > 0:
                    comments = self._get_comments(video["id"])
                    data[idx]["comments"] = comments

        return data

    def _get_comments(self, video_id: int, max_count: int = 10) -> List[Dict[str, str]]:
        url: str = "https://open.tiktokapis.com/v2/research/video/comment/list/?fields=id,like_count,create_time,text,video_id,parent_comment_id"

        headers: Dict[str, str] = self._get_headers()

        query: Dict[str, Any] = {
            "video_id": video_id,
            "max_count": max_count if max_count <= 100 else 100,
        }

        response: Response = requests.post(
            url,
            headers=headers,
            json=query,
            timeout=30,
        )

        # if repo
        if response.status_code == 500:
            logging.info(f"ID: {video_id}\nError: {response.json()}")
            return []

        comments: List[Dict[str, str]] = response.json()["data"]["comments"]

        if response.json()["data"]["has_more"] and len(comments) < max_count:
            while response.json()["data"]["has_more"]:
                query["cursor"] = response.json()["data"]["cursor"]
                response: Response = requests.post(
                    url,
                    headers=headers,
                    json=query,
                    timeout=30,
                )

                if response.status_code == 500:
                    logging.info(f"ID: {video_id}\nError: {response.json()}")
                    return comments

                comments.extend(response.json()["data"]["comments"])

        else:
            comments = response.json()["data"]["comments"]

        return comments

    def _get_user_videos(
        self, username: str, start_date: str = "2021-01-01"
    ) -> List[Dict[str, str]]:
        """Get user videos from TikTok API.

        Args:
            username (str): TikTok username.

        Returns:
            List[Dict[str, str]]: User videos.
        """
        headers: Dict[str, str] = self._get_headers()

        url: str = "https://open.tiktokapis.com/v2/research/video/query/?fields=id,region_code,like_count,username,video_description,music_id,comment_count,share_count,view_count,effect_ids,hashtag_names,playlist_id,voice_to_text"  # noqa

        date_ranges: List[tuple[str, str]] = generate_date_ranges(start_date, 1000)

        query: Dict[str, Any] = {
            "query": {
                "and": [
                    {
                        "operation": "EQ",
                        "field_name": "username",
                        "field_values": [username],
                    },
                ]
            },
            "max_count": 100,
        }

        videos: List[Dict[str, str]] = list()

        for start_date, end_date in date_ranges:
            has_more: bool = True

            while has_more:
                query["start_date"] = start_date
                query["end_date"] = end_date

                response: Response = requests.post(
                    url,
                    headers=headers,
                    json=query,
                    timeout=30,
                )

                if response.status_code == 500:
                    logging.info(f"ID: {username}\nError: {response.json()}")
                    return videos

                videos.extend(response.json()["data"]["videos"])

                has_more: bool = response.json()["data"]["has_more"]

                if has_more:
                    query["cursor"] = response.json()["data"]["cursor"]

                    query["search_id"] = response.json()["data"]["search_id"]

            # remove cursor and search_id
            query.pop("cursor", None)
            query.pop("search_id", None)

        return videos
>>>>>>> 1f9d6445


if __name__ == "__main__":
    client = TiktokClient()

    # Get user info
<<<<<<< HEAD
    terms = ['climate', 'global warming', 'climate change']

    data = client.search(terms, max_size=25)

    a = 1
=======
    user_info = client.get_user_info("loksmithofficial")

    print(user_info)

    # # Search keyword
    # keyword_info = client.search_keyword(
    #     ["Donald Trump"],
    #     paginate=True,
    #     collect_max=100,
    #     start_date="2022-01-01",
    #     total_days=1000,
    #     region_code="ALL",
    #     collect_comments=True,
    # )

    # # save to json
    # save_json(DATA_DIR / "keyword_info.json", keyword_info)

    # a = 1
>>>>>>> 1f9d6445
<|MERGE_RESOLUTION|>--- conflicted
+++ resolved
@@ -10,18 +10,15 @@
 import requests
 from dotenv import load_dotenv
 from requests.models import Response
-<<<<<<< HEAD
 from tenacity import retry, stop_after_attempt, wait_fixed, before_log
 
 from tiktok_dynamics.config import DATA_DIR
 from tiktok_dynamics.utils import generate_date_ranges
 from tiktok_dynamics.utils import save_json
-=======
 from tqdm import tqdm
 
 from tiktok_dynamics.config import DATA_DIR
 from tiktok_dynamics.utils import save_json, generate_date_ranges
->>>>>>> 1f9d6445
 
 
 # Set up logging
@@ -78,7 +75,6 @@
 
         return response.json()
 
-<<<<<<< HEAD
     def query(self, query: Dict[Any, Any], url: str) -> Dict[str, str]:
         """Query TikTok API.
 
@@ -103,14 +99,13 @@
         response.raise_for_status()
 
         return response.json()
-    
-    def search(self, keywords: List[str], max_size: int = 1000) -> Dict[str, str]:
-
+
+    def search(self, keywords: List[str], max_size: int = 1000) -> List[Dict[str, str]]:
         headers: Dict[str, str] = self._get_headers()
 
         url: str = "https://open.tiktokapis.com/v2/research/video/query/?fields=id,region_code,like_count,username,video_description,music_id,comment_count,share_count,view_count,effect_ids,hashtag_names,playlist_id,voice_to_text"  # noqa
 
-        date_ranges: List[tuple[str,str]] = generate_date_ranges("20230101", 100)
+        date_ranges: List[tuple[str, str]] = generate_date_ranges("20230101", 100)
 
         query: Dict[str, Any] = {
             "query": {
@@ -124,19 +119,17 @@
                         "operation": "IN",
                         "field_name": "hashtag_name",
                         "field_values": keywords,
-                    }
+                    },
                 ]
             },
             "max_count": 100,
         }
 
-
         data: List[Dict[str, str]] = list()
 
         for date_range in date_ranges:
-            
             has_more_data: bool = True
-            
+
             query["start_date"] = date_range[0]
 
             query["end_date"] = date_range[1]
@@ -147,7 +140,6 @@
 
             # Keep querying until there is no more data
             while has_more_data:
-
                 response: Dict[str, str] = self.fetch_data(url, query)
 
                 data.extend(response["data"]["videos"])
@@ -168,12 +160,7 @@
 
         return data
 
-    def get_user_info(
-        self, username: str
-    ) -> Dict[str, str]:
-=======
     def get_user_info(self, username: str) -> Dict[str, str]:
->>>>>>> 1f9d6445
         """Get user info from TikTok API.
 
         Args:
@@ -207,9 +194,6 @@
         return data
 
     def search_keyword(
-<<<<<<< HEAD
-        self, keywords: List[str], paginate: bool = False, start_date: str, total_days: int, collect_max: int = 100
-=======
         self,
         keywords: List[str],
         paginate: bool = True,
@@ -218,7 +202,6 @@
         total_days: int = 100,
         region_code: str = "US",
         collect_comments: bool = False,
->>>>>>> 1f9d6445
     ) -> List[Dict[str, str]]:
         """Search keyword from TikTok API.
 
@@ -240,13 +223,9 @@
 
         url: str = "https://open.tiktokapis.com/v2/research/video/query/?fields=id,region_code,like_count,username,video_description,music_id,comment_count,share_count,view_count,effect_ids,hashtag_names,playlist_id,voice_to_text"  # noqa
 
-<<<<<<< HEAD
-        # dates: List[Tuple[str, str]] = generate_date_ranges(start_date, total_days)
-=======
         date_ranges: List[tuple[str, str]] = generate_date_ranges(
             start_date, total_days
         )
->>>>>>> 1f9d6445
 
         query: Dict[str, Any] = {
             "query": {
@@ -329,10 +308,24 @@
             # Check if the response is successful
             response.raise_for_status()
 
-<<<<<<< HEAD
-            return response.json()
-        
-    @retry(stop=stop_after_attempt(3), wait=wait_fixed(2), before=before_log(logger, logging.INFO))
+        if collect_comments:
+            for idx, video in tqdm(
+                enumerate(data),
+                desc="Collecting comments",
+                total=len(data),
+                smoothing=0.1,
+            ):
+                if video["comment_count"] > 0:
+                    comments = self._get_comments(video["id"])
+                    data[idx]["comments"] = comments
+
+        return data
+
+    @retry(
+        stop=stop_after_attempt(3),
+        wait=wait_fixed(2),
+        before=before_log(logger, logging.INFO),
+    )
     def fetch_data(self, url: str, query: Dict[str, Any]) -> Dict[str, str]:
         """Query TikTok API.
 
@@ -359,21 +352,7 @@
             return None  # or however you want to handle failures
         else:
             return response.json()  # Assuming the response is JSON formatted
-=======
             data = response.json()
-
-        if collect_comments:
-            for idx, video in tqdm(
-                enumerate(data),
-                desc="Collecting comments",
-                total=len(data),
-                smoothing=0.1,
-            ):
-                if video["comment_count"] > 0:
-                    comments = self._get_comments(video["id"])
-                    data[idx]["comments"] = comments
-
-        return data
 
     def _get_comments(self, video_id: int, max_count: int = 10) -> List[Dict[str, str]]:
         url: str = "https://open.tiktokapis.com/v2/research/video/comment/list/?fields=id,like_count,create_time,text,video_id,parent_comment_id"
@@ -484,37 +463,14 @@
             query.pop("search_id", None)
 
         return videos
->>>>>>> 1f9d6445
 
 
 if __name__ == "__main__":
     client = TiktokClient()
 
     # Get user info
-<<<<<<< HEAD
-    terms = ['climate', 'global warming', 'climate change']
+    terms = ["climate", "global warming", "climate change"]
 
     data = client.search(terms, max_size=25)
 
-    a = 1
-=======
-    user_info = client.get_user_info("loksmithofficial")
-
-    print(user_info)
-
-    # # Search keyword
-    # keyword_info = client.search_keyword(
-    #     ["Donald Trump"],
-    #     paginate=True,
-    #     collect_max=100,
-    #     start_date="2022-01-01",
-    #     total_days=1000,
-    #     region_code="ALL",
-    #     collect_comments=True,
-    # )
-
-    # # save to json
-    # save_json(DATA_DIR / "keyword_info.json", keyword_info)
-
-    # a = 1
->>>>>>> 1f9d6445
+    # a = 1